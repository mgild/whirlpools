--- conflicted
+++ resolved
@@ -6,13 +6,8 @@
   "main": "dist/index.js",
   "types": "dist/index.d.ts",
   "peerDependencies": {
-<<<<<<< HEAD
     "@coral-xyz/anchor": "~0.30.0",
-    "@orca-so/common-sdk": "0.6.0",
-=======
-    "@coral-xyz/anchor": "~0.29.0",
     "@orca-so/common-sdk": "0.6.2",
->>>>>>> ebdb68fd
     "@solana/spl-token": "^0.4.8",
     "@solana/web3.js": "^1.90.0",
     "decimal.js": "^10.4.3"
@@ -21,22 +16,12 @@
     "tiny-invariant": "^1.3.1"
   },
   "devDependencies": {
-<<<<<<< HEAD
     "@coral-xyz/anchor": "~0.30.0",
-    "@orca-so/common-sdk": "0.6.0",
-=======
-    "@coral-xyz/anchor": "~0.29.0",
     "@orca-so/common-sdk": "0.6.2",
->>>>>>> ebdb68fd
     "@orca-so/whirlpools-program": "*",
     "@solana/spl-token": "^0.4.8",
     "@solana/web3.js": "^1.90.0",
     "decimal.js": "^10.4.3",
-<<<<<<< HEAD
-=======
-    "mocha": "^10.7.3",
-    "ts-mocha": "^10.0.0",
->>>>>>> ebdb68fd
     "typescript": "^5.3.3"
   },
   "scripts": {
