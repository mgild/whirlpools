--- conflicted
+++ resolved
@@ -7,11 +7,7 @@
   "types": "dist/index.d.ts",
   "dependencies": {
     "@metaplex-foundation/mpl-token-metadata": "1.2.5",
-<<<<<<< HEAD
-    "@orca-so/common-sdk": "^0.1.5",
-=======
     "@orca-so/common-sdk": "^0.1.9",
->>>>>>> 4c4c8936
     "@project-serum/anchor": "~0.25.0",
     "@solana/spl-token": "^0.1.8",
     "@solana/web3.js": "^1.66.0",
