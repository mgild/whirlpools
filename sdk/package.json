{
  "name": "@orca-so/whirlpools-sdk",
  "version": "0.6.1",
  "description": "Typescript SDK to interact with Orca's Whirlpool program.",
  "license": "Apache-2.0",
  "main": "dist/index.js",
  "types": "dist/index.d.ts",
  "dependencies": {
    "@metaplex-foundation/mpl-token-metadata": "1.2.5",
    "@orca-so/common-sdk": "^0.1.4",
    "@project-serum/anchor": "~0.25.0",
    "@solana/spl-token": "^0.1.8",
<<<<<<< HEAD
    "@solana/web3.js": "^1.58.0",
=======
    "@solana/web3.js": "1.66.0",
>>>>>>> 7b469d2d
    "decimal.js": "^10.3.1",
    "tiny-invariant": "^1.2.0"
  },
  "devDependencies": {
    "@types/bn.js": "~5.1.0",
    "@types/jest": "^26.0.24",
    "@types/mocha": "^9.0.0",
    "@typescript-eslint/eslint-plugin": "^4.26.0",
    "@typescript-eslint/parser": "^4.26.0",
    "chai": "^4.3.4",
    "eslint-config-prettier": "^8.3.0",
    "jest": "^27.0.6",
    "mocha": "^9.0.3",
    "prettier": "^2.3.2",
    "process": "^0.11.10",
    "ts-jest": "^27.0.3",
    "typescript": "^4.5.5"
  },
  "scripts": {
    "build": "tsc -p src",
    "watch": "tsc -w -p src",
    "prepublishOnly": "yarn build",
    "prettier-format": "prettier --config .prettierrc 'src/**/*.ts' --write",
    "test": "jest",
    "docs": "npx typedoc --excludePrivate --categorizeByGroup false --tsconfig src/tsconfig.json"
  },
  "lint-staged": {
    "*.{ts,md}": "yarn run prettier-format"
  },
  "files": [
    "/dist"
  ],
  "repository": {
    "type": "git",
    "url": "git+https://github.com/orca-so/whirlpools.git"
  },
  "resolutions": {
    "@solana/web3.js": "^1.66.2"
  },
  "keywords": [
    "orca_so",
    "orca",
    "solana",
    "typescript",
    "sdk",
    "crypto",
    "dex"
  ],
  "author": "team@orca.so",
  "bugs": {
    "url": "https://github.com/orca-so/whirlpools/issues"
  },
  "homepage": "https://www.orca.so"
}<|MERGE_RESOLUTION|>--- conflicted
+++ resolved
@@ -10,11 +10,7 @@
     "@orca-so/common-sdk": "^0.1.4",
     "@project-serum/anchor": "~0.25.0",
     "@solana/spl-token": "^0.1.8",
-<<<<<<< HEAD
-    "@solana/web3.js": "^1.58.0",
-=======
-    "@solana/web3.js": "1.66.0",
->>>>>>> 7b469d2d
+    "@solana/web3.js": "^1.66.0",
     "decimal.js": "^10.3.1",
     "tiny-invariant": "^1.2.0"
   },
