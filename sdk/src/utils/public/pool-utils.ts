--- conflicted
+++ resolved
@@ -55,13 +55,7 @@
   }
 
   public static orderMints(mintX: Address, mintY: Address): [Address, Address] {
-<<<<<<< HEAD
-    return this.compareMints(mintX, mintY) < 0
-      ? [mintX, mintY]
-      : [mintY, mintX];
-=======
     return this.compareMints(mintX, mintY) < 0 ? [mintX, mintY] : [mintY, mintX];
->>>>>>> ce5740e3
   }
 
   public static compareMints(mintX: Address, mintY: Address): number {
