--- conflicted
+++ resolved
@@ -1,6 +1,5 @@
 import { EMPTY_INSTRUCTION, TransactionBuilder, ZERO } from "@orca-so/common-sdk";
 import { ResolvedTokenAddressInstruction } from "@orca-so/common-sdk/dist/helpers/token-instructions";
-<<<<<<< HEAD
 import {
   NATIVE_MINT,
   ASSOCIATED_TOKEN_PROGRAM_ID,
@@ -9,9 +8,6 @@
   Token,
   AccountInfo,
 } from "@solana/spl-token";
-=======
-import { NATIVE_MINT, ASSOCIATED_TOKEN_PROGRAM_ID, TOKEN_PROGRAM_ID, u64, Token, AccountInfo } from "@solana/spl-token";
->>>>>>> 0963b6ff
 import { PublicKey, SystemProgram, TransactionInstruction } from "@solana/web3.js";
 import { SwapUtils, TickArrayUtil, Whirlpool, WhirlpoolContext } from "../..";
 import { createWSOLAccountInstructions } from "../../utils/spl-token-utils";
@@ -34,11 +30,7 @@
   ctx: WhirlpoolContext,
   params: SwapAsyncParams,
   refresh: boolean,
-<<<<<<< HEAD
   txBuilder: TransactionBuilder = new TransactionBuilder(ctx.connection, ctx.wallet)
-=======
-  txBuilder: TransactionBuilder = new TransactionBuilder(ctx.connection, ctx.wallet),
->>>>>>> 0963b6ff
 ): Promise<TransactionBuilder> {
   const { wallet, whirlpool, swapInput } = params;
   const data = whirlpool.getData();
@@ -68,11 +60,7 @@
   tokenVaultB: PublicKey,
   atas: AccountInfo[] | null,
   refresh: boolean,
-<<<<<<< HEAD
   txBuilder: TransactionBuilder = new TransactionBuilder(ctx.connection, ctx.wallet)
-=======
-  txBuilder: TransactionBuilder = new TransactionBuilder(ctx.connection, ctx.wallet),
->>>>>>> 0963b6ff
 ): Promise<TransactionBuilder> {
   const { aToB, amount } = swapInput;
   const tickArrayAddresses = [swapInput.tickArray0, swapInput.tickArray1, swapInput.tickArray2];
@@ -87,10 +75,6 @@
     throw new Error(`TickArray addresses - [${uninitializedArrays}] need to be initialized.`);
   }
 
-<<<<<<< HEAD
-  const tb = performance.now();
-=======
->>>>>>> 0963b6ff
   const [resolvedAtaA, resolvedAtaB] = await cachedResolveOrCreateATAs(
     wallet,
     [
@@ -99,7 +83,6 @@
     ],
     () => ctx.fetcher.getAccountRentExempt(),
     (keys) => {
-<<<<<<< HEAD
       if (atas != null) {
         return Promise.resolve(
           keys.map((key) =>
@@ -110,16 +93,6 @@
         return ctx.fetcher.listTokenInfos(keys, false);
       }
     }
-=======
-      // if (atas != null) {
-      //   return Promise.resolve(keys.map(key => atas.find(ata => ata.address?.toBase58() === key.toBase58())) as AccountInfo[]);
-      // } else {
-        return ctx.fetcher.listTokenInfos(keys, false)
-      // }
-    },
-    undefined,
-    true,
->>>>>>> 0963b6ff
   );
   const { address: ataAKey, ...tokenOwnerAccountAIx } = resolvedAtaA;
   const { address: ataBKey, ...tokenOwnerAccountBIx } = resolvedAtaB;
@@ -145,18 +118,10 @@
   );
 }
 
-<<<<<<< HEAD
 /**
  * Internal duplicate of resolveOrCreateAta
  * This could be ported over to common-sdk?
  *
-=======
-
-/**
- * Internal duplicate of resolveOrCreateAta
- * This could be ported over to common-sdk?
- * 
->>>>>>> 0963b6ff
  * IMPORTANT: wrappedSolAmountIn should only be used for input/source token that
  *            could be SOL. This is because when SOL is the output, it is the end
  *            destination, and thus does not need to be wrapped with an amount.
@@ -169,19 +134,11 @@
  */
 export async function cachedResolveOrCreateATAs(
   ownerAddress: PublicKey,
-<<<<<<< HEAD
   requests: any[] /* This type needs to be exported from common-sdk */,
   getAccountRentExempt: () => Promise<number>,
   getTokenAccounts: (keys: PublicKey[]) => Promise<Array<AccountInfo | null>>,
   payer = ownerAddress,
   modeIdempotent: boolean = false
-=======
-  requests: any[], /* This type needs to be exported from common-sdk */
-  getAccountRentExempt: () => Promise<number>,
-  getTokenAccounts: (keys: PublicKey[]) => Promise<Array<AccountInfo | null>>,
-  payer = ownerAddress,
-  modeIdempotent: boolean = false,
->>>>>>> 0963b6ff
 ): Promise<ResolvedTokenAddressInstruction[]> {
   const nonNativeMints = requests.filter(({ tokenMint }) => !tokenMint.equals(NATIVE_MINT));
   const nativeMints = requests.filter(({ tokenMint }) => tokenMint.equals(NATIVE_MINT));
@@ -216,11 +173,7 @@
           ataAddress,
           ownerAddress,
           payer,
-<<<<<<< HEAD
-          modeIdempotent
-=======
           modeIdempotent,
->>>>>>> 0963b6ff
         );
 
         resolvedInstruction = {
@@ -264,11 +217,7 @@
   associatedAccount: PublicKey,
   owner: PublicKey,
   payer: PublicKey,
-<<<<<<< HEAD
   modeIdempotent: boolean
-=======
-  modeIdempotent: boolean,
->>>>>>> 0963b6ff
 ): TransactionInstruction {
   if (!modeIdempotent) {
     return Token.createAssociatedTokenAccountInstruction(
@@ -277,11 +226,7 @@
       mint,
       associatedAccount,
       owner,
-<<<<<<< HEAD
       payer
-=======
-      payer,
->>>>>>> 0963b6ff
     );
   }
 
