import { Connection, PublicKey } from "@solana/web3.js";
import invariant from "tiny-invariant";
import { AccountInfo, AccountLayout, MintInfo } from "@solana/spl-token";
import {
  ParsableEntity,
  ParsableFeeTier,
  ParsableMintInfo,
  ParsablePosition,
  ParsableTickArray,
  ParsableTokenInfo,
  ParsableWhirlpool,
  ParsableWhirlpoolsConfig,
} from "./parsing";
import { Address } from "@project-serum/anchor";
<<<<<<< HEAD
import { PositionData, TickArrayData, WhirlpoolsConfigData, WhirlpoolData, ParsableLookupReference } from "../..";
=======
import {
  PositionData,
  TickArrayData,
  WhirlpoolsConfigData,
  WhirlpoolData,
  WHIRLPOOL_ACCOUNT_SIZE,
  WHIRLPOOL_CODER,
  AccountName,
} from "../..";
>>>>>>> 7b469d2d
import { FeeTierData } from "../../types/public";
import { AddressUtil } from "@orca-so/common-sdk";

/**
 * Supported accounts
 */
type CachedValue =
  | WhirlpoolsConfigData
  | WhirlpoolData
  | PositionData
  | TickArrayData
  | FeeTierData
  | AccountInfo
  | MintInfo;

/**
 * Include both the entity (i.e. type) of the stored value, and the value itself
 */
interface CachedContent<T extends CachedValue> {
  entity: ParsableEntity<T>;
  value: CachedValue | null;
}

/**
 * Type for rpc batch request response
 */
type GetMultipleAccountsResponse = {
  error?: string;
  result?: {
    value?: ({ data: [string, string] } | null)[];
  };
};

/**
 * Filter params for Whirlpools when invoking getProgramAccounts.
 */
type ListWhirlpoolParams = {
  programId: Address;
  configId: Address;
};

/**
 * Tuple containing Whirlpool address and parsed account data.
 */
type WhirlpoolAccount = [Address, WhirlpoolData];

/**
 * Data access layer to access Whirlpool related accounts
 * Includes internal cache that can be refreshed by the client.
 *
 * @category Core
 */
export class AccountFetcher {
  private readonly connection: Connection;
  private readonly _cache: Record<string, CachedContent<CachedValue>> = {};
  private _accountRentExempt: number | undefined;

  constructor(connection: Connection, cache?: Record<string, CachedContent<CachedValue>>) {
    this.connection = connection;
    this._cache = cache ?? {};
  }

  /*** Public Methods ***/

  /**
   * Retrieve minimum balance for rent exemption of a Token Account;
   *
   * @param refresh force refresh of account rent exemption
   * @returns minimum balance for rent exemption
   */
  public async getAccountRentExempt(refresh: boolean = false) {
    // This value should be relatively static or at least not break according to spec
    // https://docs.solana.com/developing/programming-model/accounts#rent-exemption
    if (!this._accountRentExempt || refresh) {
      this._accountRentExempt = await this.connection.getMinimumBalanceForRentExemption(
        AccountLayout.span
      );
    }
    return this._accountRentExempt;
  }

  /**
   * Retrieve a cached whirlpool account. Fetch from rpc on cache miss.
   *
   * @param address whirlpool address
   * @param refresh force cache refresh
   * @returns whirlpool account
   */
  public async getPool(address: Address, refresh = false): Promise<WhirlpoolData | null> {
    return this.get(AddressUtil.toPubKey(address), ParsableWhirlpool, refresh);
  }

  /**
   * Retrieve a cached position account. Fetch from rpc on cache miss.
   *
   * @param address position address
   * @param refresh force cache refresh
   * @returns position account
   */
  public async getPosition(address: Address, refresh = false): Promise<PositionData | null> {
    return this.get(AddressUtil.toPubKey(address), ParsablePosition, refresh);
  }

  /**
   * Retrieve a cached tick array account. Fetch from rpc on cache miss.
   *
   * @param address tick array address
   * @param refresh force cache refresh
   * @returns tick array account
   */
  public async getTickArray(address: Address, refresh = false): Promise<TickArrayData | null> {
    return this.get(AddressUtil.toPubKey(address), ParsableTickArray, refresh);
  }

  /**
   * Retrieve a cached fee tier account. Fetch from rpc on cache miss.
   *
   * @param address fee tier address
   * @param refresh force cache refresh
   * @returns fee tier account
   */
  public async getFeeTier(address: Address, refresh = false): Promise<FeeTierData | null> {
    return this.get(AddressUtil.toPubKey(address), ParsableFeeTier, refresh);
  }

  /**
   * Retrieve a cached fee tier account. Fetch from rpc on cache miss.
   *
   * @param address fee tier address
   * @param refresh force cache refresh
   * @returns fee tier account
   */
   public async getLookupReference(address: Address, refresh = false): Promise<LookupReferenceData | null> {
    return this.get(AddressUtil.toPubKey(address), ParsableLookupReference, refresh);
  }

  /**
   * Retrieve a cached token info account. Fetch from rpc on cache miss.
   *
   * @param address token info address
   * @param refresh force cache refresh
   * @returns token info account
   */
  public async getTokenInfo(address: Address, refresh = false): Promise<AccountInfo | null> {
    return this.get(AddressUtil.toPubKey(address), ParsableTokenInfo, refresh);
  }

  /**
   * Retrieve a cached mint info account. Fetch from rpc on cache miss.
   *
   * @param address mint info address
   * @param refresh force cache refresh
   * @returns mint info account
   */
  public async getMintInfo(address: Address, refresh = false): Promise<MintInfo | null> {
    return this.get(AddressUtil.toPubKey(address), ParsableMintInfo, refresh);
  }

  /**
   * Retrieve a cached whirlpool config account. Fetch from rpc on cache miss.
   *
   * @param address whirlpool config address
   * @param refresh force cache refresh
   * @returns whirlpool config account
   */
  public async getConfig(address: Address, refresh = false): Promise<WhirlpoolsConfigData | null> {
    return this.get(AddressUtil.toPubKey(address), ParsableWhirlpoolsConfig, refresh);
  }

  /**
   * Retrieve a list of cached whirlpool accounts. Fetch from rpc for cache misses.
   *
   * @param addresses whirlpool addresses
   * @param refresh force cache refresh
   * @returns whirlpool accounts
   */
  public async listPools(
    addresses: Address[],
    refresh: boolean
  ): Promise<(WhirlpoolData | null)[]> {
    return this.list(AddressUtil.toPubKeys(addresses), ParsableWhirlpool, refresh);
  }

  /**
   * Retrieve a list of cached whirlpool addresses and accounts filtered by the given params using
   * getProgramAccounts.
   *
   * @param params whirlpool filter params
   * @returns tuple of whirlpool addresses and accounts
   */
  public async listPoolsWithParams({
    programId,
    configId,
  }: ListWhirlpoolParams): Promise<WhirlpoolAccount[]> {
    const filters = [
      { dataSize: WHIRLPOOL_ACCOUNT_SIZE },
      {
        memcmp: WHIRLPOOL_CODER.memcmp(
          AccountName.Whirlpool,
          AddressUtil.toPubKey(configId).toBuffer()
        ),
      },
    ];

    const accounts = await this.connection.getProgramAccounts(AddressUtil.toPubKey(programId), {
      filters,
    });

    const parsedAccounts: WhirlpoolAccount[] = [];
    accounts.forEach(({ pubkey, account }) => {
      const parsedAccount = ParsableWhirlpool.parse(account.data);
      invariant(!!parsedAccount, `could not parse whirlpool: ${pubkey.toBase58()}`);
      parsedAccounts.push([pubkey, parsedAccount]);
      this._cache[pubkey.toBase58()] = { entity: ParsableWhirlpool, value: parsedAccount };
    });

    return parsedAccounts;
  }

  /**
   * Retrieve a list of cached position accounts. Fetch from rpc for cache misses.
   *
   * @param addresses position addresses
   * @param refresh force cache refresh
   * @returns position accounts
   */
  public async listPositions(
    addresses: Address[],
    refresh: boolean
  ): Promise<(PositionData | null)[]> {
    return this.list(AddressUtil.toPubKeys(addresses), ParsablePosition, refresh);
  }

  /**
   * Retrieve a list of cached tick array accounts. Fetch from rpc for cache misses.
   *
   * @param addresses tick array addresses
   * @param refresh force cache refresh
   * @returns tick array accounts
   */
  public async listTickArrays(
    addresses: Address[],
    refresh: boolean
  ): Promise<(TickArrayData | null)[]> {
    return this.list(AddressUtil.toPubKeys(addresses), ParsableTickArray, refresh);
  }

  /**
   * Retrieve a list of cached token info accounts. Fetch from rpc for cache misses.
   *
   * @param addresses token info addresses
   * @param refresh force cache refresh
   * @returns token info accounts
   */
  public async listTokenInfos(
    addresses: Address[],
    refresh: boolean
  ): Promise<(AccountInfo | null)[]> {
    return this.list(AddressUtil.toPubKeys(addresses), ParsableTokenInfo, refresh);
  }

  /**
   * Retrieve a list of cached mint info accounts. Fetch from rpc for cache misses.
   *
   * @param addresses mint info addresses
   * @param refresh force cache refresh
   * @returns mint info accounts
   */
  public async listMintInfos(addresses: Address[], refresh: boolean): Promise<(MintInfo | null)[]> {
    return this.list(AddressUtil.toPubKeys(addresses), ParsableMintInfo, refresh);
  }

  /**
   * Update the cached value of all entities currently in the cache.
   * Uses batched rpc request for network efficient fetch.
   */
  public async refreshAll(): Promise<void> {
    const addresses: string[] = Object.keys(this._cache);
    const data = await this.bulkRequest(addresses);

    for (const [idx, [key, cachedContent]] of Object.entries(this._cache).entries()) {
      const entity = cachedContent.entity;
      const value = entity.parse(data[idx]);

      this._cache[key] = { entity, value };
    }
  }

  /*** Private Methods ***/

  /**
   * Retrieve from cache or fetch from rpc, an account
   */
  private async get<T extends CachedValue>(
    address: PublicKey,
    entity: ParsableEntity<T>,
    refresh: boolean
  ): Promise<T | null> {
    const key = address.toBase58();
    const cachedValue: CachedValue | null | undefined = this._cache[key]?.value;

    if (cachedValue !== undefined && !refresh) {
      return cachedValue as T | null;
    }

    const accountInfo = await this.connection.getAccountInfo(address);
    const accountData = accountInfo?.data;
    const value = entity.parse(accountData);
    this._cache[key] = { entity, value };

    return value;
  }

  /**
   * Retrieve from cache or fetch from rpc, a list of accounts
   */
  private async list<T extends CachedValue>(
    addresses: PublicKey[],
    entity: ParsableEntity<T>,
    refresh: boolean
  ): Promise<(T | null)[]> {
    const keys = addresses.map((address) => address.toBase58());
    const cachedValues: [string, CachedValue | null | undefined][] = keys.map((key) => [
      key,
      refresh ? undefined : this._cache[key]?.value,
    ]);

    /* Look for accounts not found in cache */
    const undefinedAccounts: { cacheIndex: number; key: string }[] = [];
    cachedValues.forEach(([key, value], cacheIndex) => {
      if (value === undefined) {
        undefinedAccounts.push({ cacheIndex, key });
      }
    });

    /* Fetch accounts not found in cache */
    if (undefinedAccounts.length > 0) {
      const data = await this.bulkRequest(undefinedAccounts.map((account) => account.key));
      undefinedAccounts.forEach(({ cacheIndex, key }, dataIndex) => {
        const value = entity.parse(data[dataIndex]);
        invariant(cachedValues[cacheIndex]?.[1] === undefined, "unexpected non-undefined value");
        cachedValues[cacheIndex] = [key, value];
        this._cache[key] = { entity, value };
      });
    }

    const result = cachedValues
      .map(([_, value]) => value)
      .filter((value): value is T | null => value !== undefined);
    invariant(result.length === addresses.length, "not enough results fetched");
    return result;
  }

  /**
   * Make batch rpc request
   */
  private async bulkRequest(addresses: string[]): Promise<(Buffer | null)[]> {
    const responses: Promise<GetMultipleAccountsResponse>[] = [];
    const chunk = 100; // getMultipleAccounts has limitation of 100 accounts per request

    for (let i = 0; i < addresses.length; i += chunk) {
      const addressesSubset = addresses.slice(i, i + chunk);
      const res = (this.connection as any)._rpcRequest("getMultipleAccounts", [
        addressesSubset,
        { commitment: this.connection.commitment },
      ]);
      responses.push(res);
    }

    const combinedResult: (Buffer | null)[] = [];

    (await Promise.all(responses)).forEach((res) => {
      invariant(!res.error, `bulkRequest result error: ${res.error}`);
      invariant(!!res.result?.value, "bulkRequest no value");

      res.result.value.forEach((account) => {
        if (!account || account.data[1] !== "base64") {
          combinedResult.push(null);
        } else {
          combinedResult.push(Buffer.from(account.data[0], account.data[1]));
        }
      });
    });

    invariant(combinedResult.length === addresses.length, "bulkRequest not enough results");
    return combinedResult;
  }
}<|MERGE_RESOLUTION|>--- conflicted
+++ resolved
@@ -12,19 +12,16 @@
   ParsableWhirlpoolsConfig,
 } from "./parsing";
 import { Address } from "@project-serum/anchor";
-<<<<<<< HEAD
-import { PositionData, TickArrayData, WhirlpoolsConfigData, WhirlpoolData, ParsableLookupReference } from "../..";
-=======
 import {
   PositionData,
   TickArrayData,
+  ParsableLookupReference,
   WhirlpoolsConfigData,
   WhirlpoolData,
   WHIRLPOOL_ACCOUNT_SIZE,
   WHIRLPOOL_CODER,
   AccountName,
 } from "../..";
->>>>>>> 7b469d2d
 import { FeeTierData } from "../../types/public";
 import { AddressUtil } from "@orca-so/common-sdk";
 
