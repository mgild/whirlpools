<<<<<<< HEAD
import { AddressUtil, MathUtil, PDA } from "@orca-so/common-sdk";
import * as anchor from "@project-serum/anchor";
import NodeWallet from "@project-serum/anchor/dist/cjs/nodewallet";
import { NATIVE_MINT, u64 } from "@solana/spl-token";
import { AddressLookupTableAccount, AddressLookupTableProgram, Keypair, PublicKey, TransactionMessage, VersionedTransaction } from "@solana/web3.js";
=======


import { AddressUtil, MathUtil, PDA } from "@orca-so/common-sdk";
import * as anchor from "@project-serum/anchor";
import { NATIVE_MINT, u64 } from "@solana/spl-token";
import { Keypair, PublicKey } from "@solana/web3.js";
>>>>>>> fd95f437
import Decimal from "decimal.js";
import {
  createAndMintToAssociatedTokenAccount,
  createMint,
  mintToByAuthority,
  TickSpacing,
  ZERO_BN,
} from ".";
import {
  InitConfigParams,
  InitFeeTierParams,
  InitializeRewardParams,
  InitPoolParams,
  InitTickArrayParams,
  OpenPositionParams,
  PDAUtil,
  PriceMath,
  TickUtil,
  TICK_ARRAY_SIZE,
  toTx,
  WhirlpoolClient,
  WhirlpoolContext,
  WhirlpoolIx,
} from "../../src";
import { PoolUtil } from "../../src/utils/public/pool-utils";
import {
  generateDefaultConfigParams,
  generateDefaultInitFeeTierParams,
  generateDefaultInitLookupRefParams,
  generateDefaultInitPoolParams,
  generateDefaultInitTickArrayParams,
  generateDefaultOpenPositionParams,
  TestConfigParams,
  TestWhirlpoolsConfigKeypairs,
} from "./test-builders";

interface TestPoolParams {
  configInitInfo: InitConfigParams;
  configKeypairs: TestWhirlpoolsConfigKeypairs;
  poolInitInfo: InitPoolParams;
  feeTierParams: any;
}

interface InitTestFeeTierParams {
  tickSpacing: number;
  feeRate?: number;
}

interface InitTestPoolParams {
  mintIndices: [number, number];
  tickSpacing: number;
  feeTierIndex?: number; 
  initSqrtPrice?: anchor.BN; 
}

interface InitTestMintParams {
  // Default false
  isNative?: boolean;
}

interface InitTestTokenAccParams {
  mintIndex: number;
  mintAmount?: anchor.BN;
}

interface InitTestTickArrayRangeParams {
  poolIndex: number;
  startTickIndex: number;
  arrayCount: number;
  aToB: boolean;
}

interface InitTestPositionParams {
  poolIndex: number;
  fundParams: FundedPositionParams[];
}

export interface InitAquariumParams {
  // Single-ton per aquarium
  configParams?: TestConfigParams;

  initFeeTierParams: InitTestFeeTierParams[];

  initMintParams: InitTestMintParams[];

  initTokenAccParams: InitTestTokenAccParams[];

  initPoolParams: InitTestPoolParams[];

  initTickArrayRangeParams: InitTestTickArrayRangeParams[];

  initPositionParams: InitTestPositionParams[];
}

export interface TestAquarium {
  configParams: TestConfigParams;
  feeTierParams: InitFeeTierParams[];
  mintKeys: PublicKey[];
  tokenAccounts: { mint: PublicKey, account: PublicKey }[];
  pools: InitPoolParams[];
  tickArrays: { params: InitTestTickArrayRangeParams, pdas: PDA[] }[];
}

const DEFAULT_FEE_RATE = 3000;
const DEFAULT_MINT_AMOUNT = new anchor.BN("15000000000");
const DEFAULT_SQRT_PRICE = MathUtil.toX64(new Decimal(5));

const DEFAULT_INIT_FEE_TIER = [{ tickSpacing: TickSpacing.Standard }];
const DEFAULT_INIT_MINT = [{}, {}];
const DEFAULT_INIT_TOKEN = [{ mintIndex: 0 }, { mintIndex: 1 }];
const DEFAULT_INIT_POOL: InitTestPoolParams[] = [{ mintIndices: [0, 1], tickSpacing: TickSpacing.Standard }];
const DEFAULT_INIT_TICK_ARR: InitTestTickArrayRangeParams[] = [];
const DEFAULT_INIT_POSITION: InitTestPositionParams[] = [];

export function getDefaultAquarium(): InitAquariumParams {
  return {
    initFeeTierParams: [...DEFAULT_INIT_FEE_TIER],
    initMintParams: [...DEFAULT_INIT_MINT],
    initTokenAccParams: [...DEFAULT_INIT_TOKEN],
    initPoolParams: [...DEFAULT_INIT_POOL],
    initTickArrayRangeParams: [...DEFAULT_INIT_TICK_ARR],
    initPositionParams: [...DEFAULT_INIT_POSITION],
  };
}

export async function buildTestAquariums(
  ctx: WhirlpoolContext,
  initParams: InitAquariumParams[],
): Promise<TestAquarium[]> {
  const aquariums = [];
  // Airdrop SOL into provider wallet;
  await ctx.connection.requestAirdrop(ctx.provider.wallet.publicKey, 100_000_000_000_000);
  for (const initParam of initParams) {
    // Create configs
    let configParams = initParam.configParams;
    if (!configParams) {
      configParams = generateDefaultConfigParams(ctx);
    }
    // Could batch
    await toTx(ctx, WhirlpoolIx.initializeConfigIx(ctx.program, configParams.configInitInfo)).buildAndExecute();

    const {
      initFeeTierParams,
      initMintParams,
      initTokenAccParams,
      initPoolParams,
      initTickArrayRangeParams,
      initPositionParams,
    } = initParam;

    const feeTierParams: InitFeeTierParams[] = [];
    for (const initFeeTierParam of initFeeTierParams) {
      const { tickSpacing } = initFeeTierParam;
      const feeRate = initFeeTierParam.feeRate !== undefined
        ? initFeeTierParam.feeRate
        : DEFAULT_FEE_RATE;
      const { params } = await initFeeTier(
        ctx,
        configParams.configInitInfo,
        configParams.configKeypairs.feeAuthorityKeypair,
        tickSpacing,
        feeRate,
      );
      feeTierParams.push(params);
    }

    // TODO: Handle native vs sorted mint keys
    const mintKeys = (await Promise.all(initMintParams.map(({ isNative }) => 
      isNative ? NATIVE_MINT : createMint(ctx.provider)
    ))).sort(PoolUtil.compareMints);

    const tokenAccounts = await Promise.all(initTokenAccParams.map(async (initTokenAccParam) => {
      const { mintIndex, mintAmount = DEFAULT_MINT_AMOUNT } = initTokenAccParam;
      const mintKey = mintKeys[mintIndex];
      const account = await createAndMintToAssociatedTokenAccount(
        ctx.provider,
        mintKey,
        mintAmount,
      );
      return { mint: mintKey, account };
    }));

    const pools = await Promise.all(initPoolParams.map(async initPoolParam => {
      const {
        tickSpacing,
        mintIndices,
        initSqrtPrice = DEFAULT_SQRT_PRICE,
        feeTierIndex = 0,
      } = initPoolParam;
      const [mintOne, mintTwo] = mintIndices.map(idx => mintKeys[idx]);
      const [tokenMintA, tokenMintB] = PoolUtil.orderMints(mintOne, mintTwo).map(AddressUtil.toPubKey);

      const configKey = configParams!.configInitInfo.whirlpoolsConfigKeypair.publicKey;
      const whirlpoolPda = PDAUtil.getWhirlpool(
        ctx.program.programId,
        configKey,
        tokenMintA,
        tokenMintB,
        tickSpacing,
      );
      
      const poolParam = {
        initSqrtPrice,
        whirlpoolsConfig: configKey,
        tokenMintA,
        tokenMintB,
        whirlpoolPda,
        tokenVaultAKeypair: Keypair.generate(),
        tokenVaultBKeypair: Keypair.generate(),
        feeTierKey: feeTierParams[feeTierIndex].feeTierPda.publicKey,
        tickSpacing,
        // TODO: funder
        funder: ctx.wallet.publicKey,
      };

      const tx = toTx(ctx, WhirlpoolIx.initializePoolIx(ctx.program, poolParam));
      await tx.buildAndExecute();
      return poolParam;
    }));

    const tickArrays = await Promise.all(initTickArrayRangeParams.map(async initTickArrayRangeParam => {
      const { poolIndex, startTickIndex, arrayCount, aToB } = initTickArrayRangeParam;
      const pool = pools[poolIndex];
      const pdas = await initTickArrayRange(ctx, pool.whirlpoolPda.publicKey, startTickIndex, arrayCount, pool.tickSpacing, aToB);
      return {
        params: initTickArrayRangeParam,
        pdas,
      };
    }));

    await Promise.all(initPositionParams.map(async initPositionParam => {
      const { poolIndex, fundParams } = initPositionParam;
      const pool = pools[poolIndex];
      const tokenAccKeys = getTokenAccsForPools([pool], tokenAccounts);
      await fundPositions(ctx, pool, tokenAccKeys[0], tokenAccKeys[1], fundParams);
    }));

    aquariums.push({
      configParams,
      feeTierParams,
      mintKeys,
      tokenAccounts,
      pools,
      tickArrays,
    });
  }
  return aquariums;
}

export function getTokenAccsForPools(pools: InitPoolParams[], tokenAccounts: { mint: PublicKey, account: PublicKey }[]) {
  const mints = [];
  for (const pool of pools) {
    mints.push(pool.tokenMintA);
    mints.push(pool.tokenMintB);
  }
  return mints.map(mint => 
    tokenAccounts.find(acc => acc.mint === mint)!.account
  );
}

/**
 * Initialize a brand new WhirlpoolsConfig account and construct a set of InitPoolParams
 * that can be used to initialize a pool with.
 * @param client - an instance of whirlpool client containing the program & provider
 * @param initSqrtPrice - the initial sqrt-price for this newly generated pool
 * @returns An object containing the params used to init the config account & the param that can be used to init the pool account.
 */
export async function buildTestPoolParams(
  ctx: WhirlpoolContext,
  tickSpacing: number,
  defaultFeeRate = 3000,
  initSqrtPrice = DEFAULT_SQRT_PRICE,
  funder?: PublicKey,
  tokenAIsNative = false
) {
  const { configInitInfo, configKeypairs } = generateDefaultConfigParams(ctx);
  await toTx(ctx, WhirlpoolIx.initializeConfigIx(ctx.program, configInitInfo)).buildAndExecute();

  const { params: feeTierParams } = await initFeeTier(
    ctx,
    configInitInfo,
    configKeypairs.feeAuthorityKeypair,
    tickSpacing,
    defaultFeeRate
  );
  const poolInitInfo = await generateDefaultInitPoolParams(
    ctx,
    configInitInfo.whirlpoolsConfigKeypair.publicKey,
    feeTierParams.feeTierPda.publicKey,
    tickSpacing,
    initSqrtPrice,
    funder,
    tokenAIsNative
  );
  return {
    configInitInfo,
    configKeypairs,
    poolInitInfo,
    feeTierParams,
  };
}

/**
 * Initialize a brand new set of WhirlpoolsConfig & Whirlpool account
 * @param client - an instance of whirlpool client containing the program & provider
 * @param initSqrtPrice - the initial sqrt-price for this newly generated pool
 * @returns An object containing the params used to initialize both accounts.
 */
export async function initTestPool(
  ctx: WhirlpoolContext,
  tickSpacing: number,
  initSqrtPrice = DEFAULT_SQRT_PRICE,
  funder?: Keypair,
  tokenAIsNative = false
) {
  const poolParams = await buildTestPoolParams(
    ctx,
    tickSpacing,
    3000,
    initSqrtPrice,
    funder?.publicKey,
    tokenAIsNative
  );

  return await initTestPoolFromParams(ctx, poolParams, funder);
}

export async function initTestPoolFromParams(
  ctx: WhirlpoolContext,
  poolParams: TestPoolParams,
  funder?: Keypair,
) {
  const { configInitInfo, poolInitInfo, configKeypairs, feeTierParams } = poolParams;
  const tx = toTx(ctx, WhirlpoolIx.initializePoolIx(ctx.program, poolInitInfo));
  if (funder) {
    tx.addSigner(funder);
  }

  return {
    txId: await tx.buildAndExecute(),
    configInitInfo,
    configKeypairs,
    poolInitInfo,
    feeTierParams,
  }; 
<<<<<<< HEAD
}

/**
 * Initialize a brand new WhirlpoolsConfig account and construct a set of InitPoolParams
 * that can be used to initialize a pool with.
 * @param client - an instance of whirlpool client containing the program & provider
 * @param initSqrtPrice - the initial sqrt-price for this newly generated pool
 * @returns An object containing the params used to init the config account & the param that can be used to init the pool account.
 */
 export async function buildLookupRefParams(
  ctx: WhirlpoolContext,
  funder?: PublicKey,
  tokenAIsNative = false
) {
  const { configInitInfo, configKeypairs } = generateDefaultConfigParams(ctx);
  await toTx(ctx, WhirlpoolIx.initializeConfigIx(ctx.program, configInitInfo)).buildAndExecute();

  const lookupInitInfo = await generateDefaultInitLookupRefParams(
    ctx,
    configInitInfo.whirlpoolsConfigKeypair.publicKey,
    funder,
    tokenAIsNative
  );
  return {
    configInitInfo,
    configKeypairs,
    lookupInitInfo,
  };
}

export async function initLookupRef(
  ctx: WhirlpoolContext,
  configsKey: PublicKey,
  funder?: Keypair,
  tokenAIsNative = false
) {
  const params = await generateDefaultInitLookupRefParams(
    ctx,
    configsKey,
    funder?.publicKey,
    tokenAIsNative,
  );
  const tx = toTx(ctx, WhirlpoolIx.initializeLookupReferenceIx(ctx.program, params));
  if (funder) {
    tx.addSigner(funder);
  }
  return {
    txId: await tx.buildAndExecute(),
    params,
  };
=======
>>>>>>> fd95f437
}

export async function initFeeTier(
  ctx: WhirlpoolContext,
  configInitInfo: InitConfigParams,
  feeAuthorityKeypair: Keypair,
  tickSpacing: number,
  defaultFeeRate: number,
  funder?: Keypair
) {
  const params = generateDefaultInitFeeTierParams(
    ctx,
    configInitInfo.whirlpoolsConfigKeypair.publicKey,
    configInitInfo.feeAuthority,
    tickSpacing,
    defaultFeeRate,
    funder?.publicKey
  );

  const tx = toTx(ctx, WhirlpoolIx.initializeFeeTierIx(ctx.program, params)).addSigner(
    feeAuthorityKeypair
  );
  if (funder) {
    tx.addSigner(funder);
  }

  return {
    txId: await tx.buildAndExecute(),
    params,
  };
}

export async function initializeReward(
  ctx: WhirlpoolContext,
  rewardAuthorityKeypair: anchor.web3.Keypair,
  whirlpool: PublicKey,
  rewardIndex: number,
  funder?: Keypair
): Promise<{ txId: string; params: InitializeRewardParams }> {
  const provider = ctx.provider;
  const rewardMint = await createMint(provider);
  const rewardVaultKeypair = anchor.web3.Keypair.generate();

  const params = {
    rewardAuthority: rewardAuthorityKeypair.publicKey,
    funder: funder?.publicKey || ctx.wallet.publicKey,
    whirlpool,
    rewardMint,
    rewardVaultKeypair,
    rewardIndex,
  };

  const tx = toTx(ctx, WhirlpoolIx.initializeRewardIx(ctx.program, params)).addSigner(
    rewardAuthorityKeypair
  );
  if (funder) {
    tx.addSigner(funder);
  }

  return {
    txId: await tx.buildAndExecute(),
    params,
  };
}

export async function initRewardAndSetEmissions(
  ctx: WhirlpoolContext,
  rewardAuthorityKeypair: anchor.web3.Keypair,
  whirlpool: PublicKey,
  rewardIndex: number,
  vaultAmount: u64 | number,
  emissionsPerSecondX64: anchor.BN,
  funder?: Keypair
) {
  const {
    params: { rewardMint, rewardVaultKeypair },
  } = await initializeReward(ctx, rewardAuthorityKeypair, whirlpool, rewardIndex, funder);
  await mintToByAuthority(ctx.provider, rewardMint, rewardVaultKeypair.publicKey, vaultAmount);
  await toTx(
    ctx,
    WhirlpoolIx.setRewardEmissionsIx(ctx.program, {
      rewardAuthority: rewardAuthorityKeypair.publicKey,
      whirlpool,
      rewardIndex,
      rewardVaultKey: rewardVaultKeypair.publicKey,
      emissionsPerSecondX64,
    })
  )
    .addSigner(rewardAuthorityKeypair)
    .buildAndExecute();
  return { rewardMint, rewardVaultKeypair };
}

export async function openPosition(
  ctx: WhirlpoolContext,
  whirlpool: PublicKey,
  tickLowerIndex: number,
  tickUpperIndex: number,
  owner: PublicKey = ctx.provider.wallet.publicKey,
  funder?: Keypair
) {
  return openPositionWithOptMetadata(
    ctx,
    whirlpool,
    tickLowerIndex,
    tickUpperIndex,
    false,
    owner,
    funder
  );
}

export async function openPositionWithMetadata(
  ctx: WhirlpoolContext,
  whirlpool: PublicKey,
  tickLowerIndex: number,
  tickUpperIndex: number,
  owner: PublicKey = ctx.provider.wallet.publicKey,
  funder?: Keypair
) {
  return openPositionWithOptMetadata(
    ctx,
    whirlpool,
    tickLowerIndex,
    tickUpperIndex,
    true,
    owner,
    funder
  );
}

async function openPositionWithOptMetadata(
  ctx: WhirlpoolContext,
  whirlpool: PublicKey,
  tickLowerIndex: number,
  tickUpperIndex: number,
  withMetadata: boolean = false,
  owner: PublicKey = ctx.provider.wallet.publicKey,
  funder?: Keypair
) {
  const { params, mint } = await generateDefaultOpenPositionParams(
    ctx,
    whirlpool,
    tickLowerIndex,
    tickUpperIndex,
    owner,
    funder?.publicKey || ctx.provider.wallet.publicKey
  );
  let tx = withMetadata
    ? toTx(ctx, WhirlpoolIx.openPositionWithMetadataIx(ctx.program, params))
    : toTx(ctx, WhirlpoolIx.openPositionIx(ctx.program, params));
  tx.addSigner(mint);
  if (funder) {
    tx.addSigner(funder);
  }
  const txId = await tx.buildAndExecute();
  return { txId, params, mint };
}

export async function initTickArray(
  ctx: WhirlpoolContext,
  whirlpool: PublicKey,
  startTickIndex: number,
  funder?: Keypair
): Promise<{ txId: string; params: InitTickArrayParams }> {
  const params = generateDefaultInitTickArrayParams(
    ctx,
    whirlpool,
    startTickIndex,
    funder?.publicKey
  );
  const tx = toTx(ctx, WhirlpoolIx.initTickArrayIx(ctx.program, params));
  if (funder) {
    tx.addSigner(funder);
  }
  return { txId: await tx.buildAndExecute(), params };
}

export async function initTestPoolWithTokens(
  ctx: WhirlpoolContext,
  tickSpacing: number,
  initSqrtPrice = DEFAULT_SQRT_PRICE,
  mintAmount = new anchor.BN("15000000000"),
  tokenAIsNative = false
) {
  const provider = ctx.provider;

  const { poolInitInfo, configInitInfo, configKeypairs } = await initTestPool(
    ctx,
    tickSpacing,
    initSqrtPrice,
    undefined,
    tokenAIsNative
  );

  const { tokenMintA, tokenMintB, whirlpoolPda } = poolInitInfo;

  // Airdrop SOL into provider's wallet for SOL native token testing.
  const connection = ctx.provider.connection;
  const airdropTx = await connection.requestAirdrop(
    ctx.provider.wallet.publicKey,
    100_000_000_000_000
  );
  await ctx.connection.confirmTransaction({
    signature: airdropTx,
    ...(await ctx.connection.getLatestBlockhash()),
  });

  const tokenAccountA = await createAndMintToAssociatedTokenAccount(
    provider,
    tokenMintA,
    mintAmount
  );

  const tokenAccountB = await createAndMintToAssociatedTokenAccount(
    provider,
    tokenMintB,
    mintAmount
  );

  return {
    poolInitInfo,
    configInitInfo,
    configKeypairs,
    whirlpoolPda,
    tokenAccountA,
    tokenAccountB,
  };
}

export async function initTickArrayRange(
  ctx: WhirlpoolContext,
  whirlpool: PublicKey,
  startTickIndex: number,
  arrayCount: number,
  tickSpacing: number,
  aToB: boolean
): Promise<PDA[]> {
  const ticksInArray = tickSpacing * TICK_ARRAY_SIZE;
  const direction = aToB ? -1 : 1;
  const result: PDA[] = [];

  for (let i = 0; i < arrayCount; i++) {
    const { params } = await initTickArray(
      ctx,
      whirlpool,
      startTickIndex + direction * ticksInArray * i
    );
    result.push(params.tickArrayPda);
  }

  return result;
}

export type FundedPositionParams = {
  tickLowerIndex: number;
  tickUpperIndex: number;
  liquidityAmount: anchor.BN;
};

export async function withdrawPositions(
  ctx: WhirlpoolContext,
  positionInfos: FundedPositionInfo[],
  tokenOwnerAccountA: PublicKey,
  tokenOwnerAccountB: PublicKey
) {
  const fetcher = ctx.fetcher;
  await Promise.all(
    positionInfos.map(async (info) => {
      const pool = await fetcher.getPool(info.initParams.whirlpool);
      const position = await fetcher.getPosition(info.initParams.positionPda.publicKey);

      if (!pool) {
        throw new Error(`Failed to fetch pool - ${info.initParams.whirlpool}`);
      }

      if (!position) {
        throw new Error(`Failed to fetch position - ${info.initParams.whirlpool}`);
      }

      const priceLower = PriceMath.tickIndexToSqrtPriceX64(position.tickLowerIndex);
      const priceUpper = PriceMath.tickIndexToSqrtPriceX64(position.tickUpperIndex);

      const { tokenA, tokenB } = PoolUtil.getTokenAmountsFromLiquidity(
        position.liquidity,
        pool.sqrtPrice,
        priceLower,
        priceUpper,
        false
      );

      const numTicksInTickArray = pool.tickSpacing * TICK_ARRAY_SIZE;
      const lowerStartTick =
        position.tickLowerIndex - (position.tickLowerIndex % numTicksInTickArray);
      const tickArrayLower = PDAUtil.getTickArray(
        ctx.program.programId,
        info.initParams.whirlpool,
        lowerStartTick
      );
      const upperStartTick =
        position.tickUpperIndex - (position.tickUpperIndex % numTicksInTickArray);
      const tickArrayUpper = PDAUtil.getTickArray(
        ctx.program.programId,
        info.initParams.whirlpool,
        upperStartTick
      );

      await toTx(
        ctx,
        WhirlpoolIx.decreaseLiquidityIx(ctx.program, {
          liquidityAmount: position.liquidity,
          tokenMinA: tokenA,
          tokenMinB: tokenB,
          whirlpool: info.initParams.whirlpool,
          positionAuthority: ctx.provider.wallet.publicKey,
          position: info.initParams.positionPda.publicKey,
          positionTokenAccount: info.initParams.positionTokenAccount,
          tokenOwnerAccountA,
          tokenOwnerAccountB,
          tokenVaultA: pool.tokenVaultA,
          tokenVaultB: pool.tokenVaultB,
          tickArrayLower: tickArrayLower.publicKey,
          tickArrayUpper: tickArrayUpper.publicKey,
        })
      ).buildAndExecute();

      await toTx(
        ctx,
        WhirlpoolIx.collectFeesIx(ctx.program, {
          whirlpool: info.initParams.whirlpool,
          positionAuthority: ctx.provider.wallet.publicKey,
          position: info.initParams.positionPda.publicKey,
          positionTokenAccount: info.initParams.positionTokenAccount,
          tokenOwnerAccountA,
          tokenOwnerAccountB,
          tokenVaultA: pool.tokenVaultA,
          tokenVaultB: pool.tokenVaultB,
        })
      ).buildAndExecute();
    })
  );
}

export interface FundedPositionInfo {
  initParams: OpenPositionParams;
  publicKey: PublicKey;
  tokenAccount: PublicKey;
  mintKeypair: Keypair;
  tickArrayLower: PublicKey;
  tickArrayUpper: PublicKey;
}

export async function fundPositionsWithClient(
  client: WhirlpoolClient,
  whirlpoolKey: PublicKey,
  fundParams: FundedPositionParams[]
) {
  const whirlpool = await client.getPool(whirlpoolKey, true);
  const whirlpoolData = whirlpool.getData();
  await Promise.all(
    fundParams.map(async (param, idx) => {
      const { tokenA, tokenB } = PoolUtil.getTokenAmountsFromLiquidity(
        param.liquidityAmount,
        whirlpoolData.sqrtPrice,
        PriceMath.tickIndexToSqrtPriceX64(param.tickLowerIndex),
        PriceMath.tickIndexToSqrtPriceX64(param.tickUpperIndex),
        true
      );

      const { tx } = await whirlpool.openPosition(param.tickLowerIndex, param.tickUpperIndex, {
        liquidityAmount: param.liquidityAmount,
        tokenMaxA: tokenA,
        tokenMaxB: tokenB,
      });
      await tx.buildAndExecute();
    })
  );
}

export async function fundPositions(
  ctx: WhirlpoolContext,
  poolInitInfo: InitPoolParams,
  tokenAccountA: PublicKey,
  tokenAccountB: PublicKey,
  fundParams: FundedPositionParams[]
): Promise<FundedPositionInfo[]> {
  const {
    whirlpoolPda: { publicKey: whirlpool },
    tickSpacing,
    tokenVaultAKeypair,
    tokenVaultBKeypair,
    initSqrtPrice,
  } = poolInitInfo;

  return await Promise.all(
    fundParams.map(async (param): Promise<FundedPositionInfo> => {
      const { params: positionInfo, mint } = await openPosition(
        ctx,
        whirlpool,
        param.tickLowerIndex,
        param.tickUpperIndex
      );

      const tickArrayLower = PDAUtil.getTickArray(
        ctx.program.programId,
        whirlpool,
        TickUtil.getStartTickIndex(param.tickLowerIndex, tickSpacing)
      ).publicKey;

      const tickArrayUpper = PDAUtil.getTickArray(
        ctx.program.programId,
        whirlpool,
        TickUtil.getStartTickIndex(param.tickUpperIndex, tickSpacing)
      ).publicKey;

      if (param.liquidityAmount.gt(ZERO_BN)) {
        const { tokenA, tokenB } = PoolUtil.getTokenAmountsFromLiquidity(
          param.liquidityAmount,
          initSqrtPrice,
          PriceMath.tickIndexToSqrtPriceX64(param.tickLowerIndex),
          PriceMath.tickIndexToSqrtPriceX64(param.tickUpperIndex),
          true
        );
        await toTx(
          ctx,
          WhirlpoolIx.increaseLiquidityIx(ctx.program, {
            liquidityAmount: param.liquidityAmount,
            tokenMaxA: tokenA,
            tokenMaxB: tokenB,
            whirlpool: whirlpool,
            positionAuthority: ctx.provider.wallet.publicKey,
            position: positionInfo.positionPda.publicKey,
            positionTokenAccount: positionInfo.positionTokenAccount,
            tokenOwnerAccountA: tokenAccountA,
            tokenOwnerAccountB: tokenAccountB,
            tokenVaultA: tokenVaultAKeypair.publicKey,
            tokenVaultB: tokenVaultBKeypair.publicKey,
            tickArrayLower,
            tickArrayUpper,
          })
        ).buildAndExecute();
      }
      return {
        initParams: positionInfo,
        publicKey: positionInfo.positionPda.publicKey,
        tokenAccount: positionInfo.positionTokenAccount,
        mintKeypair: mint,
        tickArrayLower,
        tickArrayUpper,
      };
    })
  );
}

export async function initTestPoolWithLiquidity(ctx: WhirlpoolContext) {
  const {
    poolInitInfo,
    configInitInfo,
    configKeypairs,
    whirlpoolPda,
    tokenAccountA,
    tokenAccountB,
  } = await initTestPoolWithTokens(ctx, TickSpacing.Standard);

  const tickArrays = await initTickArrayRange(
    ctx,
    whirlpoolPda.publicKey,
    22528, // to 33792
    3,
    TickSpacing.Standard,
    false
  );

  const fundParams: FundedPositionParams[] = [
    {
      liquidityAmount: new anchor.BN(100_000),
      tickLowerIndex: 27904,
      tickUpperIndex: 33408,
    },
  ];

  const positionInfos = await fundPositions(
    ctx,
    poolInitInfo,
    tokenAccountA,
    tokenAccountB,
    fundParams
  );

  return {
    poolInitInfo,
    configInitInfo,
    configKeypairs,
    positionInfo: positionInfos[0].initParams,
    tokenAccountA,
    tokenAccountB,
    tickArrays,
  };
}

export async function initLookupTable(
  ctx: WhirlpoolContext,
  addresses: PublicKey[],
): Promise<{ lookupTableAddress: PublicKey, lookupTable: AddressLookupTableAccount }> {

  let {
    context: { slot: minContextSlot },
    value: { blockhash, lastValidBlockHeight },
  } = await ctx.connection.getLatestBlockhashAndContext("finalized");

  const payer = ctx.provider.wallet.publicKey;
  const authority = payer;
  const [lookupTableInst, lookupTableAddress] = AddressLookupTableProgram.createLookupTable({
    authority,
    payer,
    recentSlot: minContextSlot,
  });

  // TODO: this will fail if there are too many addresses to extend
  const extendInstruction = AddressLookupTableProgram.extendLookupTable({
    payer,
    authority,
    lookupTable: lookupTableAddress,
    addresses,
  });

  const lutV0 = new TransactionMessage({
    payerKey: payer,
    recentBlockhash: blockhash,
    instructions: [lookupTableInst, extendInstruction],
  }).compileToV0Message();
  const lutTx = new VersionedTransaction(lutV0);
  lutTx.sign([(ctx.provider.wallet as NodeWallet).payer])
  const lutTxId = await ctx.connection.sendTransaction(lutTx);
  await ctx.connection.confirmTransaction({ signature: lutTxId, blockhash, lastValidBlockHeight }, "finalized");
  const { value: lookupTable } = await ctx.connection.getAddressLookupTable(
    new PublicKey(lookupTableAddress)
  );
  return { lookupTableAddress, lookupTable: lookupTable! };
}<|MERGE_RESOLUTION|>--- conflicted
+++ resolved
@@ -1,17 +1,9 @@
-<<<<<<< HEAD
-import { AddressUtil, MathUtil, PDA } from "@orca-so/common-sdk";
-import * as anchor from "@project-serum/anchor";
-import NodeWallet from "@project-serum/anchor/dist/cjs/nodewallet";
-import { NATIVE_MINT, u64 } from "@solana/spl-token";
-import { AddressLookupTableAccount, AddressLookupTableProgram, Keypair, PublicKey, TransactionMessage, VersionedTransaction } from "@solana/web3.js";
-=======
 
 
 import { AddressUtil, MathUtil, PDA } from "@orca-so/common-sdk";
 import * as anchor from "@project-serum/anchor";
 import { NATIVE_MINT, u64 } from "@solana/spl-token";
 import { Keypair, PublicKey } from "@solana/web3.js";
->>>>>>> fd95f437
 import Decimal from "decimal.js";
 import {
   createAndMintToAssociatedTokenAccount,
@@ -40,7 +32,6 @@
 import {
   generateDefaultConfigParams,
   generateDefaultInitFeeTierParams,
-  generateDefaultInitLookupRefParams,
   generateDefaultInitPoolParams,
   generateDefaultInitTickArrayParams,
   generateDefaultOpenPositionParams,
@@ -357,59 +348,6 @@
     poolInitInfo,
     feeTierParams,
   }; 
-<<<<<<< HEAD
-}
-
-/**
- * Initialize a brand new WhirlpoolsConfig account and construct a set of InitPoolParams
- * that can be used to initialize a pool with.
- * @param client - an instance of whirlpool client containing the program & provider
- * @param initSqrtPrice - the initial sqrt-price for this newly generated pool
- * @returns An object containing the params used to init the config account & the param that can be used to init the pool account.
- */
- export async function buildLookupRefParams(
-  ctx: WhirlpoolContext,
-  funder?: PublicKey,
-  tokenAIsNative = false
-) {
-  const { configInitInfo, configKeypairs } = generateDefaultConfigParams(ctx);
-  await toTx(ctx, WhirlpoolIx.initializeConfigIx(ctx.program, configInitInfo)).buildAndExecute();
-
-  const lookupInitInfo = await generateDefaultInitLookupRefParams(
-    ctx,
-    configInitInfo.whirlpoolsConfigKeypair.publicKey,
-    funder,
-    tokenAIsNative
-  );
-  return {
-    configInitInfo,
-    configKeypairs,
-    lookupInitInfo,
-  };
-}
-
-export async function initLookupRef(
-  ctx: WhirlpoolContext,
-  configsKey: PublicKey,
-  funder?: Keypair,
-  tokenAIsNative = false
-) {
-  const params = await generateDefaultInitLookupRefParams(
-    ctx,
-    configsKey,
-    funder?.publicKey,
-    tokenAIsNative,
-  );
-  const tx = toTx(ctx, WhirlpoolIx.initializeLookupReferenceIx(ctx.program, params));
-  if (funder) {
-    tx.addSigner(funder);
-  }
-  return {
-    txId: await tx.buildAndExecute(),
-    params,
-  };
-=======
->>>>>>> fd95f437
 }
 
 export async function initFeeTier(
@@ -908,45 +846,4 @@
     tokenAccountB,
     tickArrays,
   };
-}
-
-export async function initLookupTable(
-  ctx: WhirlpoolContext,
-  addresses: PublicKey[],
-): Promise<{ lookupTableAddress: PublicKey, lookupTable: AddressLookupTableAccount }> {
-
-  let {
-    context: { slot: minContextSlot },
-    value: { blockhash, lastValidBlockHeight },
-  } = await ctx.connection.getLatestBlockhashAndContext("finalized");
-
-  const payer = ctx.provider.wallet.publicKey;
-  const authority = payer;
-  const [lookupTableInst, lookupTableAddress] = AddressLookupTableProgram.createLookupTable({
-    authority,
-    payer,
-    recentSlot: minContextSlot,
-  });
-
-  // TODO: this will fail if there are too many addresses to extend
-  const extendInstruction = AddressLookupTableProgram.extendLookupTable({
-    payer,
-    authority,
-    lookupTable: lookupTableAddress,
-    addresses,
-  });
-
-  const lutV0 = new TransactionMessage({
-    payerKey: payer,
-    recentBlockhash: blockhash,
-    instructions: [lookupTableInst, extendInstruction],
-  }).compileToV0Message();
-  const lutTx = new VersionedTransaction(lutV0);
-  lutTx.sign([(ctx.provider.wallet as NodeWallet).payer])
-  const lutTxId = await ctx.connection.sendTransaction(lutTx);
-  await ctx.connection.confirmTransaction({ signature: lutTxId, blockhash, lastValidBlockHeight }, "finalized");
-  const { value: lookupTable } = await ctx.connection.getAddressLookupTable(
-    new PublicKey(lookupTableAddress)
-  );
-  return { lookupTableAddress, lookupTable: lookupTable! };
 }